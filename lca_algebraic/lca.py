--- conflicted
+++ resolved
@@ -9,14 +9,9 @@
 import bw2data
 import numpy as np
 import pandas as pd
-<<<<<<< HEAD
-from bw2data import labels
+import sympy
 from bw2data.backends import Activity
 from bw2data.errors import UnknownObject
-=======
-import sympy
-from bw2data.backends.peewee import Activity
->>>>>>> 125e0b57
 from pandas import DataFrame
 from pint import Quantity, Unit
 from sympy import Add, Basic, Expr, ImmutableMatrix, Mul, Symbol, lambdify, parse_expr
