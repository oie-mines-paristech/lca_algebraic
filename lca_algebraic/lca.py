--- conflicted
+++ resolved
@@ -68,11 +68,6 @@
     # List activities with at least one missing value
     remaining_acts = list(act for act in acts if any(method for method in methods if (act, method) not in _BG_IMPACTS_CACHE))
 
-<<<<<<< HEAD
-    # print("LCA with cache %d of %d remaining acts to compute" % (len(remaining_acts), len(acts)))
-
-=======
->>>>>>> a7a0bcba
     if (len(remaining_acts) > 0) :
         lca = _multiLCA(
             [{act: 1} for act in remaining_acts],
