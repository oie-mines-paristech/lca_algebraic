import concurrent.futures
import re
from collections import defaultdict
from dataclasses import dataclass
from types import FunctionType
from typing import Dict, List, Optional, Tuple, Union

import brightway2 as bw
import numpy as np
import pandas as pd
<<<<<<< HEAD
import sympy
=======
from bw2data.backends.peewee import Activity
>>>>>>> 872baebf
from pandas import DataFrame
from peewee import DoesNotExist
from pint import Quantity, Unit
from sympy import Add, Basic, Expr, ImmutableMatrix, Mul, Symbol, lambdify, parse_expr
from sympy.printing.numpy import NumPyPrinter
from typing_extensions import deprecated

from . import newActivity
from .activity import ActivityExtended
from .axis_dict import AxisDict
from .base_utils import (
    MethodKey,
    TabbedDataframe,
    ValueOrExpression,
    _actName,
    _getDb,
    _isOutputExch,
    _user_functions,
)
from .cache import ExprCache, LCIACache
from .database import BIOSPHERE_PREFIX, DbContext, _isForeground
from .log import logger, warn
from .methods import method_name, method_unit
from .params import (
    FixedParamMode,
    _complete_params,
    _compute_param_length,
    _expand_param_names,
    _expand_params,
    _expanded_names_to_names,
    _fixed_params,
    _getAmountOrFormula,
    _param_registry,
    _toSymbolDict,
    all_params,
    freezeParams,
)


def register_user_function(sym, func):
    """Register a custom function with is python implementation
    Parameters
    ----------
    sym : the sympy function expression
    func : the implementation of the function

    Examples
    --------
    >>> def func_add(*args):
            returm sum(*args)
    >>>
    >>> func_add_sym = register_user_function(sympy.Function('func_add', real=True, imaginary=False), func_add)
    >>> e = sympy.Symbol('a') * func_add_sym(sympy.Symbol('b'), sympy.Symbol('c'))
    >>> sympy.srepr(e)
    "Mul(Symbol('a'), Function('func_add')(Symbol('b'), Symbol('c')))"
    """
    global _user_functions
    _user_functions[sym.name] = (sym, func)
    return sym


def user_function(real=True, imaginary=False):
    """Function decorator to register custom Sympy user function.
    Beware that the implementation of the custom function should be compatible with numpy and work on vectors of values.

    Usage
    -----
    >>> @user_function()
    >>> def func_add(a, b):
    >>>      return a +b
    >>>
    >>> e = sympy.Symbol('a') * func_add(sympy.Symbol('b'), sympy.Symbol('c'))
    >>> sympy.srepr(e)
    "Mul(Symbol('a'), Function('func_add')(Symbol('b'), Symbol('c')))"
    """

    def lamb_f(func):
        sym_func = sympy.Function(func.__name__, real=real, imaginary=imaginary)
        return register_user_function(sym_func, func)

    return lamb_f


def _multiLCA(activities, methods):
    """Simple wrapper around brightway API"""
    bw.calculation_setups["process"] = {"inv": activities, "ia": methods}
    lca = bw.MultiLCA("process")
    cols = [_actName(act) for act_amount in activities for act, amount in act_amount.items()]
    return pd.DataFrame(lca.results.T, index=[method_name(method) for method in methods], columns=cols)


def multiLCA(models, methods, **params):
    """Compute LCA for a single activity and a set of methods,
    after settings the parameters and updating exchange amounts.
    This function does not use algebraic factorization and just calls the Brightway2 vanilla code.

    Parameters
    ----------
    model : Single activity (root model) or list of activities
    methods : Impact methods to consider
    params : Other parameters of the model
    """

    if not isinstance(models, list):
        models = [models]

    # Freeze params
    dbs = set(model[0] for model in models)
    for db in dbs:
        if _isForeground(db):
            freezeParams(db, **params)

    activities = [{act: 1} for act in models]
    return _multiLCA(activities, methods).transpose()


""" Compute LCA and return (act, method) => value """


def _multiLCAWithCache(acts, methods) -> Dict[Tuple[ActivityExtended, MethodKey], float]:
    # Create proxys for bio activities
    proxy_acts = _createTechProxysForBio(acts)

    with LCIACache() as cache:
        # List activities with at least one missing value
        remaining_acts = list(
            proxy_act
            for proxy_act in proxy_acts.values()
            if any(method for method in methods if (proxy_act, method) not in cache.data)
        )

        if len(remaining_acts) > 0:
            lca = _multiLCA([{act: 1} for act in remaining_acts], methods)

            # Set output from dataframe
            for imethod, method in enumerate(methods):
                for iact, act in enumerate(remaining_acts):
                    cache.data[(act, method)] = lca.iloc[imethod, iact]

        # Return a copy of the cache for selected impacts and activities
        return {(act, method): cache.data[(proxy_acts[act], method)] for act in acts for method in methods}


def _replace_symbols_with_params_in_exp(expr: Basic):
    """After unpickling, the Symbols in the expression with same named are not the same object than Parameters.
    This is problematic for xreplace wich relies on it :
    Here we replace them.
    """

    if not isinstance(expr, Basic):
        return expr

    all_params = _param_registry().as_dict()
    subs = {symb: all_params[symb.name] for symb in expr.free_symbols if isinstance(symb, Symbol) and symb.name in all_params}

    logger.debug("Replace: %s", subs)

    expr = expr.xreplace(subs)
    return expr


def _actToExpressionDict(model: Activity, axis=None) -> Dict[Activity, ValueOrExpression]:
    """
    For a given activity return a dict of bg _activity => expression
    """

    db_name = model["database"]

    # Try to load from cache
    with ExprCache() as cache:
        key = (db_name, axis)

        if key not in cache.data:
            logger.debug(f"{db_name} was not in expression cache, computing...")

            res_by_act = _computeDbExpressions(db_name=db_name, axis=axis)

            cache.data[key] = res_by_act
        else:
            logger.debug(f"{model} found in expression cache")

        res_by_act = cache.data[key]

    res = res_by_act[model]

    return res


def _modelToExpr(model: Activity, methods: List[MethodKey], axis=None, alpha: ValueOrExpression = 1):
    """
    Compute expressions corresponding to a model for each impact, replacing activities by the value of its impact

    Return
    ------
    <list of expressions (one per impact)>, <list of required param names>

    """

    expr_by_bg_act = _actToExpressionDict(model, axis=axis)

    bg_acts = list(expr_by_bg_act.keys())

    # Compute LCA for background activities
    impacts = _multiLCAWithCache(bg_acts, methods)

    # For each method, compute an algebric expression with activities replaced by their values
    exprs = []
    for method in methods:
        expr = 0.0
        for bg_act, _expr in expr_by_bg_act.items():
            impact = impacts[(bg_act, method)]
            expr += _expr * impact

        # Ensure symbols are params
        expr = _replace_symbols_with_params_in_exp(expr)

        if isinstance(alpha, Quantity):
            alpha = alpha.magnitude
        expr *= alpha

        exprs.append(expr)

    return exprs


def _filter_param_values(params, expanded_param_names):
    return {key: val for key, val in params.items() if key in expanded_param_names}


def _free_symbols(expr: Basic):
    if isinstance(expr, Basic):
        return set([str(symb) for symb in expr.free_symbols])
    else:
        # Static value
        return set()


def _lambdify(expr: Basic, expanded_params):
    """Lambdify, handling manually the case of SymDict (for impacts by axis)"""

    printer = NumPyPrinter(
        {"fully_qualified_modules": False, "inline": True, "allow_unknown_functions": True, "user_functions": dict()}
    )

    modules = [{x[0].name: x[1] for x in _user_functions.values()}, "numpy"]

    if isinstance(expr, Basic):
        lambd = lambdify(expanded_params, expr, modules, printer=printer, cse=LambdaWithParamNames._use_sympy_cse)

        def func(*arg, **kwargs):
            res = lambd(*arg, **kwargs)
            if isinstance(res, dict):
                # Transform key symbols into Str
                return {str(k): v for k, v in res.items()}
            else:
                return res

        return func

    else:
        # Not an expression : return static func
        def static_func(*args, **kargs):
            return expr

        return static_func


@dataclass
class ValueContext:
    """Represents a result value, with all parameters values used in context"""

    value: float
    context: Dict[str, float]


class LambdaWithParamNames:
    """
    This class represents a compiled (lambdified) expression together
    with the list of requirement parameters and the source expression
    """

    _use_sympy_cse = False

    def __init__(self, expr: Expr, expanded_params=None, params=None, sobols=None):
        """Computes a lamdda function from expression and list of expected parameters.
        you can provide either the list pf expanded parameters (full vars for enums) for the 'user' param names
        """

        if isinstance(expr, dict):
            # Come from JSON serialization
            obj = expr
            # LIst of required params for this lambda
            self.params: List[str] = obj["params"]

            # Full names
            self.expanded_params = _expand_param_names(self.params)
            local_dict = {x[0].name: x[0] for x in _user_functions.values()}
            self.expr = parse_expr(obj["expr"], local_dict=local_dict)
            self.lambd = _lambdify(self.expr, self.expanded_params)
            self.sobols = obj["sobols"]

        else:
            self.expr = expr
            self.params = params

            if expanded_params is None:
                if params is None:
                    expanded_params = _free_symbols(expr)
                    params = _expanded_names_to_names(expanded_params)
                    self.params = params

                # We expand again the parameters
                # If we expect an enum param name, we also expect the other ones :
                # enumparam_val1 => enumparam_val1, enumparam_val2, ...
                expanded_params = _expand_param_names(params)

            elif self.params is None:
                self.params = _expanded_names_to_names(expanded_params)

            self.lambd = _lambdify(expr, expanded_params)
            self.expanded_params = expanded_params
            self.sobols = sobols

    @property
    def has_axis(self):
        return isinstance(self.expr, AxisDict)

    @property
    def axis_keys(self):
        if self.has_axis:
            return self.expr.str_keys()
        else:
            return None

    def compute(self, **params) -> ValueContext:
        """Compute result value based of input parameters"""

        # Add default or computed values
        completed_params = _complete_params(params, self.params)

        # Expand enums
        expanded_params = _expand_params(completed_params)

        # Remove parameters that are not required
        expanded_params = _filter_param_values(expanded_params, self.expanded_params)

        value = self.lambd(**expanded_params)

        return ValueContext(value=value, context=completed_params)

    def serialize(self):
        expr = str(self.expr)
        return dict(params=self.params, expr=expr, sobols=self.sobols)

    @staticmethod
    def use_sympy_cse(b=True):
        LambdaWithParamNames._use_sympy_cse = b

    def __repr__(self):
        return repr(self.expr)

    def _repr_latex_(self):
        return self.expr._repr_latex_()


def lambdify_expr(expr):
    return LambdaWithParamNames(expr, params=[param.name for param in _param_registry().values()])


def _preMultiLCAAlgebric(model: ActivityExtended, methods: MethodKey, alpha: ValueOrExpression = 1, axis=None):
    """
    This method transforms an activity into a set of functions ready to compute LCA very fast on a set on methods.
    You may use is and pass the result to postMultiLCAAlgebric for fast computation on a model that does not change.

    This method is used by multiLCAAlgebric
    """

    with DbContext(model):
        exprs = _modelToExpr(model, methods, alpha=alpha, axis=axis)

        # Lambdify (compile) expressions
        return [LambdaWithParamNames(expr) for expr in exprs]


def _slugify(str):
    return re.sub("[^0-9a-zA-Z]+", "_", str)


@dataclass
class ResultsWithParams:
    """Holds bith the result with context parameters"""

    dataframe: pd.DataFrame
    params: Dict


def _postMultiLCAAlgebric(methods, lambdas: List[LambdaWithParamNames], with_params=False, unit: Unit = None, **params):
    """
    Compute LCA for a given set of parameters and pre-compiled lambda functions.
    This function is used by **multiLCAAlgebric**

    Parameters
    ----------
    methodAndLambdas : Output of preMultiLCAAlgebric
    **params : Parameters of the model
    """

    param_length = _compute_param_length(params)

    # lambda are SymDict ?
    # If use them as number of params
    if lambdas[0].has_axis:
        if param_length > 1:
            raise Exception("Multi params cannot be used together with 'axis'")
        param_length = len(lambdas[0].axis_keys)

    # Init output
    res = np.zeros((len(methods), param_length), float)

    # All params
    context_params = dict()

    # Compute result on whole vectors of parameter samples at a time : lambdas use numpy for vector computation
    def process(args):
        nonlocal context_params

        imethod = args[0]
        lambd: LambdaWithParamNames = args[1]

        value_context = lambd.compute(**params)

        # Update the param values used
        context_params.update(value_context.context)

        value = value_context.value

        # Expand axis values as a list, to fit into the result numpy array
        if isinstance(value, dict):
            # Ensure the values are in the same order as the value

            # XXX We use the order of the first lambda as each one might have different order
            axes = lambdas[0].axis_keys
            value = list(float(value[axis]) if axis in value else 0.0 for axis in axes)

        return (imethod, value)

    # Use multithread for that
    with concurrent.futures.ThreadPoolExecutor() as exec:
        for imethod, value in exec.map(process, enumerate(lambdas)):
            res[imethod, :] = value

    result = pd.DataFrame(
        res,
        index=[method_name(method) + "[%s]" % method_unit(method, fu_unit=unit) for method in methods],
    ).transpose()

    if with_params:
        return ResultsWithParams(dataframe=result, params=context_params)
    else:
        return result


# Add default values for issing parameters or warn about extra params
def _filter_params(params, expected_names, model):
    res = params.copy()

    expected_params_names = _expanded_names_to_names(expected_names)
    for expected_name in expected_params_names:
        if expected_name not in params:
            default = _param_registry()[expected_name].default
            res[expected_name] = default
            warn("Missing parameter %s, replaced by default value %s" % (expected_name, default))

    for key, value in params.items():
        if key not in expected_params_names:
            del res[key]
            if model:
                warn("Param %s not required for model %s" % (key, model))
    return res


def compute_value(formula, **params):
    """Compute actual value for a given formula, with possible parameters (or default ones)"""
    if isinstance(formula, float) or isinstance(formula, int):
        return formula

    lambd = LambdaWithParamNames(formula)

    value_context = lambd.compute(**params)

    return value_context.value


@deprecated("multiLCAAlgebric is deprecated, use compute_impacts instead")
def multiLCAAlgebric(*args, **kwargs):
    """deprecated. `compute_impacts()` instead"""
    warn("multiLCAAlgebric is deprecated, use compute_impacts instead")
    return compute_impacts(*args, **kwargs)


def _params_dataframe(param_values: Dict[str, float]):
    """Create a DataFrame, ordered by group, showing param values"""
    params_by_name = all_params()

    records = []

    plen = _compute_param_length(param_values)

    for param_name, value in param_values.items():
        param = params_by_name[param_name]
        record = {
            "group": param.group if param.group is not None else "",
            "name": param.name,
            "min": param.min,
            "max": param.max,
            "default": param.default,
        }

        if plen == 1:
            record["value"] = value
        else:
            if isinstance(value, (list, np.ndarray)):
                record.update({f"value_{i}": value for i, value in enumerate(value, 1)})
            else:
                # Repeat single value
                record.update({f"value_{i}": value for i in range(1, plen + 1)})

        records.append(record)

    df = pd.DataFrame.from_records(records).set_index(["group", "name"]).sort_index()

    return df


SingleOrMultipleFloat = Union[float, List[float], np.ndarray]


def compute_inventory(
    model: ActivityExtended, functional_unit=1, as_dict=False, fields=["database", "name", "location", "unit"], **params
):
    """

    This method computes the inventory of background activities for a given scenario / values of parameters.

    Parameters
    ----------
    model:
        Root activity

    functional_unit:
        Quantitity to divide the inventory. 1 by default

    as_dict:
        If true, returns a dict of act => value. If false (default) returns a dataframe

    fields:
        List of fields to be added in the ouput dataframe

    params:
        All other attributes are treated as values of lca_algebraic parameters.
        If not specified, each parameters takes its default value.

    Returns
    -------
    Dataframe or Dict of act => value

    """

    exprs_by_bg_act = _actToExpressionDict(model)

    # Transform to dict of act => value
    val_by_act = dict()
    for bg_act, expr in exprs_by_bg_act.items():
        val_by_act[bg_act] = compute_value(expr, **params) / functional_unit

    if as_dict:
        return val_by_act

    # Transform to dataframe
    items = []
    for act, value in val_by_act.items():
        item = dict()

        for field in fields:
            if field in act:
                item[field] = act[field]

        item["value"] = value
        items.append(item)

    return DataFrame(items)


def compute_impacts(
    models,
    methods,
    axis=None,
    functional_unit=1,
    return_params=False,
    description=None,
    **params,
):
    """
    Main parametric LCIA method :
    Computes LCA by expressing the foreground model as symbolic expression of background activities and parameters.
    Then, compute 'static' inventory of the referenced background activities.
    This enables a very fast recomputation of LCA with different parameters, \
    useful for stochastic evaluation of parametrized model

    Parameters
    ----------
    models :
        Single model or
        List of model or
        List of (model, alpha)
        or Dict of model:amount
        In case of several models, you cannot use list of parameters

    methods :
        List of methods / impacts to consider

    axis:
        Designates the name of a custom attribute of foreground activities.
        You may set this attribute using the method `myActivity.updateMeta(your_custom_attr="some_value")`

        The impacts will be ventilated by this attribute.
        This is useful to get impact by phase or sub-modules.

    params:
        Any other argument passed to this function is considered as a value of a parameter of the model :
        Values can be either single float values, list or ndarray of values.
        In the later case, all parameters should have the same number of values.
        Paremeters that are not provided will have their default value set.

    functional_unit:
        Quantity (static or Sympy formula) by which to divide impacts. Optional, 1 by default.

    return_params:
        If true, also returns the value of all parameters in as tabbed DataFrame

    description:
        Optional description/metadata to be added in output when using "return params" Dataframe

    Returns
    -------
    A dataframe with the results. If *return_params* is true, it returns `TabbedDataframe`,
    including all parameters values, that can be saved as a multi sheet excel file.

    Examples
    --------
    >>> compute_impacts(
    >>>    mainAct1, # The root activity of the foreground model
    >>>    [climate_change], # climate_change is the key (tuple) of the impact method
    >>>    functional_unit=energy_expression, # energy expression is a Sympy expression computing the energy in kWh
    >>>    axis="phase", # Split results by phase
    >>>    return_params=True, # Return all parameter values
    >>>
    >>>    # Parameter values
    >>>    p1=2.0,
    >>>    p2=3.0)


    """
    dfs = dict()

    if isinstance(models, list):

        def to_tuple(item):
            if isinstance(item, tuple):
                return item
            else:
                return (item, 1)

        models = dict(to_tuple(item) for item in models)
    elif not isinstance(models, dict):
        models = {models: 1}

    # Gather all param values (even default and computed)
    params_all = dict()

    # Single method provided ?
    if isinstance(methods, tuple):
        methods = [methods]

    for model, alpha in models.items():
        if type(model) is tuple:
            model, alpha = model

        alpha = float(alpha)

        dbname = model.key[0]
        with DbContext(dbname):
            # Check no params are passed for FixedParams
            for key in params:
                if key in _fixed_params():
                    warn("Param '%s' is marked as FIXED, but passed in parameters : ignored" % key)

            if functional_unit != 1:
                alpha = alpha / functional_unit

            lambdas = _preMultiLCAAlgebric(model, methods, alpha=alpha, axis=axis)

            unit: Optional[Unit] = functional_unit.units if isinstance(functional_unit, Quantity) else None

            res = _postMultiLCAAlgebric(methods, lambdas, with_params=return_params, unit=unit, **params)

            if return_params:
                df = res.dataframe
                params_all.update(res.params)
            else:
                df = res

            model_name = _actName(model)
            while model_name in dfs:
                model_name += "'"

            # param with several values
            list_params = {k: vals for k, vals in params.items() if isinstance(vals, list)}

            # Shapes the output / index according to the axis or multi param entry
            if axis:
                df[axis] = lambdas[0].axis_keys
                df = df.set_index(axis)
                df.index.set_names([axis])

                # Filter out line with zero output
                df = df.loc[
                    df.apply(
                        lambda row: not (row.name is None and row.values[0] == 0.0),
                        axis=1,
                    )
                ]

                # Rename "None" to others
                df = df.rename(index={None: "_other_"})

                # Sort index
                df.sort_index(inplace=True)

                # Add "total" line
                df.loc["*sum*"] = df.sum(numeric_only=True)

            elif len(list_params) > 0:
                for k, vals in list_params.items():
                    df[k] = vals
                df = df.set_index(list(list_params.keys()))

            else:
                # Single output ? => give the single row the name of the model activity
                df = df.rename(index={0: model_name})

            dfs[model_name] = df

    if len(dfs) == 1:
        df = list(dfs.values())[0]
    else:
        # Concat several dataframes for several models
        df = pd.concat(list(dfs.values()))

    if return_params:
        metadata = {"Models": str(models), "Functional unit": functional_unit}
        if description:
            metadata["Description"] = description

        return TabbedDataframe(metadata=metadata, Results=df, Parameters=_params_dataframe(params_all))
    else:
        return df


def _isBioAct(act: ActivityExtended):
    db_name = act["database"]
    return (BIOSPHERE_PREFIX in db_name) or ("type" in act and act["type"] in ["emission", "natural resource"])


def _createTechProxysForBio(acts: List[ActivityExtended]) -> Dict[ActivityExtended, ActivityExtended]:
    """
    Potentially create tech proxys for bio activity (brightway cannot proces LCIA on them
    Returns a dict of [OriginalAct -> OriginalOrProxyAct]
    """
    res = dict()
    for act in acts:
        if not _isBioAct(act):
            proxy_act = act
        else:
            proxy_code = act["code"] + "#asTech"
            try:
                proxy_act = _getDb(act["database"]).get(proxy_code)
            except DoesNotExist:
                name = act["name"] + " # asTech"

                # Create biosphere proxy in User Db
                proxy_act = newActivity(
                    db_name=act["database"],
                    name=name,
                    code=proxy_code,
                    switchActivity=True,
                    isProxy=True,
                    unit=act["unit"],
                    exchanges={act: 1},
                )
        res[act] = proxy_act

    return res


def _replace_fixed_params(expr, fixed_params, fixed_mode=FixedParamMode.DEFAULT):
    """Replace fixed params with their value."""
    if not isinstance(expr, Basic):
        return expr

    sub = {key: val for param in fixed_params for key, val in param.expandParams(param.stat_value(fixed_mode)).items()}
    sub = _toSymbolDict(sub)
    return expr.xreplace(sub)


def _get_axis(act, axis_name: str):
    """Safe"""
    tag = act.get(axis_name, None)

    if tag is None:
        return None
    if tag.isalnum():
        return tag
    else:
        return re.sub("[^0-9a-zA-Z]+", "_", tag)


class ActMatrix(defaultdict):
    def __init__(self):
        super().__init__(lambda: 0.0)
        self._col_acts = list()
        self._row_acts = list()

    def __getitem__(self, key):
        row_act, col_act = key
        self.add_row(row_act)
        self.add_col(col_act)
        return super().__getitem__(key)

    def __setitem__(self, key, value):
        row_act, col_act = key
        self.add_row(row_act)
        self.add_col(col_act)
        return super().__setitem__(key, value)

    def add_col(self, col_act):
        if col_act not in self._col_acts:
            self._col_acts.append(col_act)
            self._col_acts.sort()

    def add_row(self, row_act):
        if row_act not in self._row_acts:
            self._row_acts.append(row_act)
            self._row_acts.sort()

    def demand_vector(self, act, value=1.0):
        """Generate vector of len (rows) with zeros and 1 only at the index of act"""
        act_idx = self.row_acts().index(act)
        res = [0.0] * len(self._row_acts)
        res[act_idx] = value
        return ImmutableMatrix([res])

    def row_acts(self):
        return self._row_acts

    def cols_acts(self):
        return self._col_acts

    def shape(self):
        return len(self._row_acts), len(self._col_acts)

    def to_sympy(self):
        """Return an immutable sympy matrix"""
        rows = list()
        for row_act in self.row_acts():
            row = list()
            rows.append(row)
            for col_act in self.cols_acts():
                row.append(self.get((row_act, col_act), 0.0))
        return ImmutableMatrix(rows)

    def to_dataframe(self):
        res = dict()
        for row_act in self.row_acts():
            res[str(row_act)] = {str(col_act): self[(row_act, col_act)] for col_act in self.cols_acts()}
        return pd.DataFrame(res)

    def __repr__(self):
        return self.to_dataframe().__repr__()


def _force_reduce(expr):
    """Force reduction of sum and multiplication : usefull for AxisDict"""
    if isinstance(expr, dict):
        return AxisDict(expr)
    if isinstance(expr, Add):
        res = 0.0
        for arg in expr.args:
            res += _force_reduce(arg)
        return res
    if isinstance(expr, Mul):
        res = 1.0
        for arg in expr.args:
            res *= _force_reduce(arg)
        return res
    return expr


def _clean_expr(expr):
    expr = _force_reduce(expr)
    return _replace_fixed_params(expr, _fixed_params().values())


def _solve_expression(
    fg_matrix: ActMatrix, bg_matrix: ActMatrix
) -> Dict[ActivityExtended, Dict[ActivityExtended, ValueOrExpression]]:
    """solve the foreground inventory. Retrurn dict o"""

    A = fg_matrix.to_sympy()
    B = bg_matrix.to_sympy()

    # BG
    if len(bg_matrix.cols_acts()) == 0:
        # Case of empty matrix
        res_mat = ImmutableMatrix([[]])
    else:
        res_mat = (A**-1) * B

    # Transform to dict of dict
    res = dict()
    for i_fg, fg_act in enumerate(fg_matrix.cols_acts()):
        row = dict()
        res[fg_act] = row
        for i_bg, bg_act in enumerate(bg_matrix.cols_acts()):
            val = res_mat[i_fg, i_bg]
            if val == 0:
                continue
            row[bg_act] = _clean_expr(val)

    return res


def _computeDbExpressions(db_name, axis=None) -> Dict[Activity, Dict[Activity, ValueOrExpression]]:
    """
    Compute all expressions for a given DB
    Returns Dict[FgAct => Dict[BGAct => Expressions]]
    """

    if not _isForeground(db_name):
        raise ValueError(f"Can only compute expression on foreground activities. {db_name} is background")

    # Square technospere matrix dict of <act1, act2> => float
    fg_matrix = ActMatrix()

    # Rectangle matrix
    bg_matrix = ActMatrix()

    # Fill the matrices
    def fill_matrices_rec(act: Activity, axis_tag=None):
        # Update axis values
        if axis is not None:
            new_axis_val = _get_axis(act, axis)
            if new_axis_val is not None:
                axis_tag = new_axis_val

        if not _isForeground(act["database"]):
            # We reached a background DB ? => stop developping and create reference to activity
            return

        if act in fg_matrix.row_acts():
            # Already explored
            return

        # Add current act to axes matrices, to keep correct shape
        fg_matrix.add_row(act)
        fg_matrix.add_col(act)
        bg_matrix.add_row(act)

        for exch in act.exchanges():
            amount = _getAmountOrFormula(exch)

            if isinstance(amount, FunctionType):
                # Some amounts in EIDB are functions ... we ignore them
                continue

            # Fetch activity referenced by the exchange
            input_db, input_code = exch["input"]
            sub_act = _getDb(input_db).get(input_code)

            # Fill the appropriate matrix
            if _isForeground(input_db):
                #  Production exchange
                if not _isOutputExch(exch):
                    amount = -amount

                fg_matrix[act, sub_act] += amount

                # Recursively explore the rest
                fill_matrices_rec(sub_act, axis_tag)

            else:
                # Only tag bg values
                if axis_tag is not None:
                    amount = AxisDict({axis_tag: amount})

                bg_matrix[act, sub_act] += amount

    # Fill the matrices exploring everything
    for act in bw.Database(db_name):
        fill_matrices_rec(act)

    # solve the linear equation algebically
    return _solve_expression(fg_matrix, bg_matrix)


def _reverse_dict(dic):
    return {v: k for k, v in dic.items()}<|MERGE_RESOLUTION|>--- conflicted
+++ resolved
@@ -8,11 +8,8 @@
 import brightway2 as bw
 import numpy as np
 import pandas as pd
-<<<<<<< HEAD
 import sympy
-=======
 from bw2data.backends.peewee import Activity
->>>>>>> 872baebf
 from pandas import DataFrame
 from peewee import DoesNotExist
 from pint import Quantity, Unit
