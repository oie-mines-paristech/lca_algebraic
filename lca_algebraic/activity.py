import re
from collections import defaultdict
from copy import deepcopy
from types import FunctionType
from typing import Dict, Tuple, Union

import brightway2 as bw
import pandas as pd
from bw2data.backends.peewee import Activity, ExchangeDataset
from bw2data.backends.peewee.utils import dict_as_exchangedataset
from pint import DimensionalityError, Quantity
from sympy import Basic, simplify, symbols

from lca_algebraic.base_utils import _actName, _getDb, _isOutputExch
from lca_algebraic.database import (
    _find_biosphere_db,
    _isForeground,
    _listTechBackgroundDbs,
    with_db_context,
)
from lca_algebraic.params import (
    DbContext,
    ParamDef,
    _complete_and_expand_params,
    _getAmountOrFormula,
    _param_registry,
)

from .base_utils import ValueOrExpression, getActByCode
from .log import logger, warn
from .settings import Settings
from .units import is_dimensionless, is_equivalent, parse_db_unit
from .units import unit_registry as u

# Can be used in expression of amount for updateExchanges, in order to reference the previous value
old_amount = symbols("old_amount")
old_amount_with_unit = old_amount | u.old_unit


def _exch_name(exch):
    return exch["name"] if "name" in exch else str(exch.input)


class ActivityExtended(Activity):
    """Improved API for activity : adding a few useful methods.
    Those methods are backported to #Activity in order to be directly available on all existing instances
    """

    @with_db_context
    def listExchanges(self):
        """Iterates on all exchanges (except "production") and return a list of (exch-name, target-act, amount)"""
        res = []
        for exc in self.exchanges():
            # Don't show production
            if _isOutputExch(exc):
                continue

            input = bw.get_activity(exc.input.key)
            amount = _getAmountOrFormula(exc)
            res.append((exc["name"], input, amount))
        return res

    @with_db_context
    def getExchange(self, name: str = None, input: Activity = None, single=True):
        """Get exchange by name or input

        Parameters
        ----------
        name :
            name of the exchange. Name can be suffixed with '#LOCATION' to distinguish several exchanges with same name. \
            It can also be suffised by '*' to match an exchange starting with this name. Location can be a negative match '!'
            Example  "Wood*#!RoW" matches any exchange with name  containing Wood, and location not "RoW"

        input :
            input activity

        single :
            True if a single match is expected. Otherwize, a list of result is returned

        Returns
        -------
        Single exchange or list of exchanges (if _single is False or "name" contains a '*')
        raise Exception if not matching exchange found

        """

        def single_match(name, exch):
            # Name can be "Elecricity#RER"
            if "#" in name:
                name, loc = name.split("#")
                negative = False
                if loc.startswith("!"):
                    negative = True
                    loc = loc[1:]
                act = getActByCode(*exch["input"])

                if "location" not in act or (negative and act["location"] == loc) or (not negative and act["location"] != loc):
                    return False

            if "*" in name:
                name = name.replace("*", "")
                return name in _exch_name(exch)
            else:
                return name == _exch_name(exch)

        def match(exch):
            if name:
                if isinstance(name, list):
                    return any(single_match(iname, exch) for iname in name)
                else:
                    return single_match(name, exch)

            if input:
                return input == exch["input"]

        exchs = list(exch for exch in self.non_production_exchanges() if match(exch))
        if len(exchs) == 0:
            raise Exception("Found no exchange matching name : %s" % name)

        if single and len(exchs) != 1:
            raise Exception("Expected 1 exchange with name '%s' found %d" % (name, len(exchs)))
        if single:
            return exchs[0]
        else:
            return exchs

    def setOutputAmount(self, amount):
        """Set the amount for the single output exchange (1 by default)"""
        self.addExchanges({self: amount})

    @with_db_context
    def updateExchanges(self, updates: Dict[str, any] = dict()):
        """Update existing exchanges, by name.

        Parameters
        ----------
        updates : Dict of "<exchange name>" => <new value>

            <exchange name> can be suffixed with '#LOCATION' to distinguish several exchanges with same name. \
            It can also be suffixed by '*' to match an exchange starting with this name. Location can be a negative match '!'
            Example : "Wood*#!RoW" matches any exchange with name  containing Wood, and location not "RoW"

            <New Value>  : either single value (float or SympPy expression) for updating only amount, \
                or activity for updating only input,
            or dict of attributes, for updating both at once, or any other attribute.
            The amount can reference the symbol 'old_amount' that will be replaced with the current amount of the exchange.
        """

        # Update exchanges
        for ex_name, updates in updates.items():
            # Build input & amount
            if updates is not None and not isinstance(updates, dict):
                if isinstance(updates, Activity):
                    updates = dict(input=updates)
                else:
                    updates = dict(amount=updates)

<<<<<<< HEAD
            for exch in exchs:
                attrs_exch = attrs.copy()
                if attrs_exch is None:
                    exch.delete()
                    exch.save()
                    continue

                # Single value ? => amount
                if not isinstance(attrs_exch, dict):
                    if isinstance(attrs_exch, Activity):
                        attrs_exch = dict(input=attrs_exch)
                    else:
                        attrs_exch = dict(amount=attrs_exch)

                if "amount" in attrs_exch:
                    attrs_exch.update(_amountToFormula(attrs_exch["amount"], exch["amount"]))

                exch.update(attrs_exch)
                exch.save()
=======
            # Find echzanges matching name
            matching_exchanges = self.getExchange(ex_name, single="*" not in ex_name)
            if not isinstance(matching_exchanges, list):
                matching_exchanges = [matching_exchanges]

            # Loop on matching echanges to update
            for exch in matching_exchanges:
                # Delete exchange
                if updates is None:
                    exch.delete()
                    exch.save()
                    continue
                else:
                    self._update_exchange(exch, updates)
>>>>>>> df307317

    def deleteExchanges(self, name, single=True):
        """Remove matching exchanges

        Parameters
        ----------
        name:
            Name of the exchange to delete. Can contain wildcards. See #getExchange for more details.

        single:
            If true (default) expect to only delete a single exchange
        """
        exchs = self.getExchange(name, single=single)
        if not isinstance(exchs, list):
            exchs = [exchs]
        if len(exchs) == 0:
            raise Exception("No exchange found for '%s'" % name)
        for ex in exchs:
            ex.delete()
            ex.save()
        self.save()

    @with_db_context
    def addExchanges(self, exchanges: Dict[Activity, Union[ValueOrExpression, dict]] = dict()):
        """Add exchanges to an existing activity, with a compact syntax :

        Parameters
        ----------
        exchanges :
            Dict of activity => amount or activity => attributes_dict. \
            Amount being either a fixed value or Sympy expression (arithmetic expression of Sympy symbols)
        """

        with DbContext(self.key[0]):
            for sub_act, updates in exchanges.items():
                if not isinstance(updates, dict):
                    updates = dict(amount=updates)

                exch = self.new_exchange(
                    input=sub_act.key,
                    name=sub_act["name"],
                    unit=sub_act["unit"] if "unit" in sub_act else None,
                    type="production" if self == sub_act else "technosphere" if sub_act.get("type") == "process" else "biosphere",
                )

                self._update_exchange(exch, updates)

            self.save()

    def _transform_unit(self, amount: ValueOrExpression, exchange_unit: str):
        if not Settings.units_enabled:
            return amount

        # Parse unit
        if exchange_unit is None:
            logger.warn("Missing unit for target activity; Assuming dimensionless")
            exchange_unit = u.dimensionless
        else:
            exchange_unit = parse_db_unit(exchange_unit)

        if not isinstance(amount, Quantity):
            if not is_dimensionless(exchange_unit) and not self.isSwitch() and amount != 0:
                raise Exception(
                    f"Unit '{exchange_unit}' expected, and dimensionless amount provided in a non-switch Activity: {amount}"
                )
            else:
                return amount

        # Help the compiler
        amount: Quantity

        act_unit = parse_db_unit(self["unit"])

        if self.isSwitch() and (exchange_unit != act_unit):
            raise Exception(f"Units should be the same in a switch activity {exchange_unit} != {act_unit}")

        # Using 'old_amount' ? => replace with requested unit
        if amount.units == u.old_unit:
            amount = u.Quantity(amount.magnitude, exchange_unit)

        # We try to transform either to the exchange unit, or ex_unit/act_unit
        for target_unit in [exchange_unit, exchange_unit / act_unit]:
            # We'll catch error at the end if none of the target units worked
            if not is_equivalent(target_unit, amount.units):
                continue

            # Try to convert
            new_amount = amount.to(target_unit).magnitude

            # Auto scale disabld ?
            if not _equals(amount.magnitude, new_amount) and not u.auto_scale:
                raise Exception(f"auto_scale is disabled. '{amount}' should be explicity transformed to {target_unit}")

            return new_amount

        # At this point, no convertion worked :
        raise DimensionalityError(
            amount.units,
            exchange_unit,
            f"Unit of amount '{amount}' is not compatible with physical unit of exchange '{exchange_unit}' or the "
            f"unit of exchange divided by the unit of the activity : '{exchange_unit / act_unit}'",
        )

    def _amount_to_formula(self, amount: ValueOrExpression, exchange: ExchangeDataset):
        res = dict()
        if isinstance(amount, Basic):
            current_amount = exchange.get("amount", None)
            if current_amount is not None:
                amount = amount.subs(old_amount, current_amount)

            # Check the expression does not reference undefined params
            all_symbols = list([key for param in _param_registry().values() for key, val in param.expandParams().items()])
            for symbol in amount.free_symbols:
                if not str(symbol) in all_symbols:
                    raise Exception("Symbol '%s' not found in params : %s" % (symbol, all_symbols))

            res["formula"] = str(amount)
            res["amount"] = 0
        elif isinstance(amount, float) or isinstance(amount, int):
            res["amount"] = amount
        else:
            raise Exception(
                "Amount should be either a constant number or a Sympy expression (expression of ParamDef). Was : %s"
                % type(amount)
            )
        return res

    def _update_exchange(self, exchange: ExchangeDataset, updates):
        """Update a single exchange. Take care of setting amount / formula accordingly"""
        amount = updates.pop("amount") if "amount" in updates else None

        if amount is not None:
            # Update units
            amount = self._transform_unit(amount, exchange["unit"])

            # Extract formula if two separate field "amount" and "formula"
            # Update the list of updates
            updates.update(self._amount_to_formula(amount, exchange))

        exchange.update(updates)
        exchange.save()

    def isSwitch(self):
        return self.get("switch", False)

    @with_db_context
    def getAmount(self, *args, sum=False, **kargs):
        """
        Get the amount of one or several exchanges, selected by name or input. See #getExchange()
        """
        exchs = self.getExchange(*args, single=not sum, **kargs)
        if sum:
            res = 0
            if len(exchs) == 0:
                raise Exception("No exchange found")
            for exch in exchs:
                res += _getAmountOrFormula(exch)
            return res
        else:
            return _getAmountOrFormula(exchs)

    def getOutputAmount(self):
        """Return the amount of the production : 1 if none is found"""
        res = 1.0

        for exch in self.exchanges():
            if (exch["input"] == exch["output"]) and (exch["type"] == "production"):
                res = exch["amount"]
                break
        return res

    def non_production_exchanges(self):
        """List of exchange, except production (output) one."""
        for exch in self.exchanges():
            if exch["input"] != exch["output"]:
                yield exch

    def updateMeta(self, **kwargs):
        """Update any property. Useful to update axes"""
        for key, val in kwargs.items():
            self._data[key] = val
        self.save()


def findActivity(
    name=None,
    loc=None,
    code=None,
    categories=None,
    category=None,
    db_name=None,
    single=True,
    case_sensitive=False,
    unit=None,
    limit=1500,
) -> ActivityExtended:
    """
        Find activity by name & location
        Uses index for fast fetching

    :param name: Name of the activity. Can contain '*' for searching partial chain
    :param loc: optional location
    :param code: Unique code. If provided alone, returns the activity for this code
    :param categories: Optional : exact list of catagories
    :param category: Optional : single category that should be part of the list of categories of the selected activities
    :param db_name: Name of the database
    :param single: If False, returns a list of matching activities. If True (default) fails if more than one activity fits.
    :param case_sensitive: If True (default) ignore the case
    :param unit: If provided, only match activities with provided unit
    :return: Either a single activity (if single is True) or a list of activities, possibly empty.
    """

    in_name = None

    if name and "*" in name:
        in_name = name.replace("*", "")
        name = None

    if not case_sensitive:
        if name:
            name = name.lower()
        if in_name:
            in_name = in_name.lower()

    def act_filter(act):
        act_name = act["name"]
        if not case_sensitive:
            act_name = act_name.lower()

        if name and not name == act_name:
            return False
        if in_name and in_name not in act_name:
            return False
        if loc and not loc == act["location"]:
            return False
        if unit and not unit == act["unit"]:
            return False
        if category and category not in act["categories"]:
            return False
        if categories and not tuple(categories) == tuple(act["categories"]):
            return False
        return True

    if code:
        acts = [getActByCode(db_name, code)]
    else:
        search = name if name is not None else in_name

        search = search.lower()
        search = search.replace(",", " ")

        # Find candidates via index
        # candidates = _find_candidates(db_name, name_key)
        candidates = _getDb(db_name).search(search, limit=limit)

        if len(candidates) == 0:
            # Try again removing strange caracters
            search = re.sub(r"\w*[^a-zA-Z ]+\w*", " ", search)
            candidates = _getDb(db_name).search(search, limit=limit)

        # Exact match
        acts = list(filter(act_filter, candidates))

    if single and len(acts) == 0:
        any_name = name if name else in_name
        raise Exception("No activity found in '%s' with name '%s' and location '%s'" % (db_name, any_name, loc))
    if single and len(acts) > 1:
        raise Exception(
            "Several activity found in '%s' with name '%s' and location '%s':\n%s"
            % (db_name, name, loc, "\n".join(str(act) for act in acts))
        )
    if len(acts) == 1:
        return acts[0]
    else:
        return acts


def findBioAct(name=None, loc=None, **kwargs):
    """Alias for findActivity(name, ... db_name=BIOSPHERE3_DB_NAME). See doc for #findActivity"""
    return findActivity(name=name, loc=loc, db_name=_find_biosphere_db(), **kwargs)


def findTechAct(name=None, loc=None, single=True, **kwargs):
    """
    Search activities in technosphere. This function tries to guess which database is your background database.
    If you have more than one background technosphere, you should use findActivity() and specify the **db_name** directly.
    See also doc for #findActivity"""
    dbs = _listTechBackgroundDbs()
    if len(dbs) > 1:
        raise Exception(
            "There is more than one technosphere background DB (%s) please use findActivity(..., db_name=YOUR_DB)" % str(dbs)
        )

    return findActivity(name=name, loc=loc, db_name=dbs[0], single=single, **kwargs)


def _equals(val1: ValueOrExpression, val2: ValueOrExpression):
    """Compare float of Sympy values"""
    if val1 == val2:
        return True
    if isinstance(val1, Basic) != isinstance(val2, Basic):
        return False
    return simplify(val1 / val2) == 1.0


def _newAct(db_name, code):
    if not _isForeground(db_name):
        warn(
            "WARNING: You are creating activity in background DB. You should only do it in your foreground / user DB : ",
            db_name,
        )

    db = _getDb(db_name)
    # Already present : delete it ?
    for act in db:
        if act["code"] == code:
            warn("Activity '%s' was already in '%s'. Overwriting it" % (code, db_name))
            act.delete()

    return db.new_activity(code)


def newActivity(
    db_name,
    name,
    unit,
    exchanges: Dict[Activity, Union[float, str]] = dict(),
    amount=1,
    code=None,
    type="process",
    switchActivity=False,
    **argv,
) -> ActivityExtended:
    """Creates a new activity

    Parameters
    ----------
    name :
        Name of the new activity
    db_name :
        Destination DB : ACV DB by default
    unit:
        Unit of the process

    code:
        Unique code in the Db. Optional. If not provided, the name is used

    exchanges :
        Dict of activity => amount. See the doc for @addExchanges()

    argv :
        Any extra params passed as properties of the new activity

    switch:
        Activities marked as *switch* are expected to be linear combination of activities of same unit.
        This option changes how physical units are checked.

    amount:
        Production amount. 1 by default
    """

    code = code if code else name

    act = _newAct(db_name, code)
    act["name"] = name
    act["type"] = type
    act["unit"] = unit
    if switchActivity:
        act["switch"] = True

    act.update(argv)

    # Add single production exchange
    if type == "process":
        ex = act.new_exchange(
            input=act.key,
            name=act["name"],
            unit=act["unit"],
            type="production",
            amount=amount,
        )
        ex.save()

        act["reference product"] = act["name"]
        act.save()

    # Add exchanges
    act.addExchanges(exchanges)

    return act


def copyActivity(db_name, activity: ActivityExtended, code=None, withExchanges=True, **kwargs) -> ActivityExtended:
    """Copy an activity and its exchanges into another database. You usually want to copy activities from your background to
    your foreground DB to update them, keeping your background DB clean.

    Parameters
    ----------
    db_name:
        Name of the target database
    activity:
        Source activity
    code:
        Code of the target activity. Also used as its name


    Returns
    -------
        The new activity. note that is is flagged with the custom property **inherited_from**, providing the full key of the
        initial activity.
    """

    res = _newAct(db_name, code)

    # Same code if not provided
    if code is None:
        code = activity.key[1]

    for key, value in activity.items():
        if key not in ["database", "code"]:
            res[key] = value
    for k, v in kwargs.items():
        res._data[k] = v
    res._data["code"] = code
    res["name"] = code
    res["type"] = "process"
    res["inherited_from"] = activity.key
    res.save()

    if withExchanges:
        for exc in activity.exchanges():
            data = deepcopy(exc._data)
            data["output"] = res.key
            # Change `input` for production exchanges
            if exc["input"] == exc["output"]:
                data["input"] = res.key
            ExchangeDataset.create(**dict_as_exchangedataset(data))

    return res


ActivityOrActivityAmount = Union[Activity, Tuple[Activity, float]]


def newSwitchAct(dbname, name, paramDef: ParamDef, acts_dict: Dict[str, ActivityOrActivityAmount]):
    """Creates a new parametrized, virtual activity, made of a map of other activities, controlled by an enum parameter.
    This enables to implement a "Switch" with brightway parameters
    Internally, this will create a linear sum of other activities controlled by <param_name>_<enum_value> : 0 or 1

    By default, all activities have associated amount of 1.
    You can provide other amounts by providing a tuple of (activity, amount).

    Parameters
    ----------
    dbname:
        name of the target DB
    name:
        Name of the new activity
    paramDef :
        parameter definition of type enum
    acts_dict :
        dict of "enumValue" => activity or "enumValue" => (activity, amount)

    Examples
    --------

    >>> newSwitchAct(MYDB, "switchAct", switchParam, {
    >>>    "val1" : act1 # Amount is 1
    >>>    "val2" : (act2, 0.4) # Different amount
    >>>    "val3" : (act3, b + 6) # Amount with formula
    >>> }
    """

    # Transform map of enum values to corresponding formulas <param_name>_<enum_value>
    exch = defaultdict(lambda: 0)

    # Forward last unit as unit of the switch
    unit = None
    for key, act in acts_dict.items():
        amount = 1
        if isinstance(act, (list, tuple)):
            act, amount = act
        exch[act] += amount * paramDef.symbol(key)
        unit = act["unit"]

    res = newActivity(dbname, name, unit=unit, exchanges=exch, switch=True)

    return res


def _actDesc(act: ActivityExtended):
    """Generate pretty name for activity + basic information"""
    name = _actName(act)
    amount = act.getOutputAmount()

    return "%s (%f %s)" % (name, amount, act["unit"])


def printAct(*activities, **params):
    """
    Print activities and their exchanges.
    If parameter values are provided, formulas will be evaluated accordingly.

    Parameters
    ----------
    activities:
        One or two activities. If two activities are provided, differences are highlighted.

    params:
        If provided, the formulas are evaluated accordingly and the result amount is shown instead of formula

    Returns
    -------
        A Dataframe is returned, containing all information, exchange by exchange
    """
    tables = []
    names = []

    for act in activities:
        with DbContext(act.key[0]):
            inputs_by_ex_name = dict()
            df = pd.DataFrame(index=["input", "amount", "unit"])
            data = dict()
            for i, exc in enumerate(act.exchanges()):
                # Don't show production
                if _isOutputExch(exc):
                    continue

                input = bw.get_activity(exc.input.key)
                amount = _getAmountOrFormula(exc)

                # Params provided ? Evaluate formulas
                if len(params) > 0 and isinstance(amount, Basic):
                    new_params = [(name, value) for name, value in _complete_and_expand_params(params).items()]
                    amount = amount.subs(new_params)

                ex_name = _exch_name(exc)
                # if 'location' in input and input['location'] != "GLO":
                #    name += "#%s" % input['location']
                # if exc.input.key[0] not in [BIOSPHERE3_DB_NAME, ECOINVENT_DB_NAME()]:
                #    name += " {user-db}"

                # Unique name : some exchanges may havve same names
                _name = ex_name
                i = 1
                while ex_name in data:
                    ex_name = "%s#%d" % (_name, i)
                    i += 1

                inputs_by_ex_name[ex_name] = input

                input_name = _actName(input)
                if _isForeground(input.key[0]):
                    input_name += "{FG}"

                data[ex_name] = [input_name, amount, exc.unit]

            # Provide impact calculation if impact provided

            for key, values in data.items():
                df[key] = values

            tables.append(df.T)
            names.append(_actDesc(act))

    full = pd.concat(tables, axis=1, keys=names, sort=True)

    # Highlight differences in case two activites are provided
    if len(activities) == 2:
        yellow = "background-color:yellow"
        iamount1 = full.columns.get_loc((names[0], "amount"))
        iamount2 = full.columns.get_loc((names[1], "amount"))
        iact1 = full.columns.get_loc((names[0], "input"))
        iact2 = full.columns.get_loc((names[1], "input"))

        def same_amount(row):
            res = [""] * len(row)

            if row.iloc[iamount1] != row.iloc[iamount2]:
                res[iamount1] = yellow
                res[iamount2] = yellow
            if row.iloc[iact1] != row.iloc[iact2]:
                res[iact1] = yellow
                res[iact2] = yellow
            return res

        full = full.style.apply(same_amount, axis=1)

    return full


# Backport new methods to vanilla Activity class in order to benefit from it for all existing instances
for name, item in ActivityExtended.__dict__.items():
    if isinstance(item, FunctionType):
        setattr(Activity, name, item)<|MERGE_RESOLUTION|>--- conflicted
+++ resolved
@@ -34,7 +34,7 @@
 
 # Can be used in expression of amount for updateExchanges, in order to reference the previous value
 old_amount = symbols("old_amount")
-old_amount_with_unit = old_amount | u.old_unit
+old_amount_with_unit = u.Quantity(old_amount, u.old_unit)
 
 
 def _exch_name(exch):
@@ -155,27 +155,6 @@
                 else:
                     updates = dict(amount=updates)
 
-<<<<<<< HEAD
-            for exch in exchs:
-                attrs_exch = attrs.copy()
-                if attrs_exch is None:
-                    exch.delete()
-                    exch.save()
-                    continue
-
-                # Single value ? => amount
-                if not isinstance(attrs_exch, dict):
-                    if isinstance(attrs_exch, Activity):
-                        attrs_exch = dict(input=attrs_exch)
-                    else:
-                        attrs_exch = dict(amount=attrs_exch)
-
-                if "amount" in attrs_exch:
-                    attrs_exch.update(_amountToFormula(attrs_exch["amount"], exch["amount"]))
-
-                exch.update(attrs_exch)
-                exch.save()
-=======
             # Find echzanges matching name
             matching_exchanges = self.getExchange(ex_name, single="*" not in ex_name)
             if not isinstance(matching_exchanges, list):
@@ -190,7 +169,6 @@
                     continue
                 else:
                     self._update_exchange(exch, updates)
->>>>>>> df307317
 
     def deleteExchanges(self, name, single=True):
         """Remove matching exchanges
