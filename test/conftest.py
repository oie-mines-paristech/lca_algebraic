--- conflicted
+++ resolved
@@ -1,19 +1,13 @@
 from dataclasses import dataclass
 
-from bw2data.backends.peewee import Activity
+from bw2data.backends import Activity
 
 from test.fixtures import init_methods
-from types import SimpleNamespace
 
 import bw2data
-import bw2io
 import pytest
 
-<<<<<<< HEAD
 from lca_algebraic import newActivity, resetDb, resetParams
-=======
-from lca_algebraic import resetDb, resetParams, newActivity
->>>>>>> 8f276b82
 from lca_algebraic.cache import clear_caches
 
 USER_DB = "fg"
