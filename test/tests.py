import os
import sys
import pytest

from lca_algebraic.helpers import _isForeground
from lca_algebraic.lca import _clearLCACache
from lca_algebraic.params import _param_registry

sys.path.insert(0, os.getcwd())
sys.path.insert(0, os.path.join(os.getcwd(), "test"))

from lca_algebraic import *
from fixtures import *

USER_DB = "fg"
BG_DB= "bg"
METHOD_PREFIX='tests'

# Reset func project, empty DB
initDb('tests')

# Create 3 bio activities
bio1, bio2, bio3 = init_acts(BG_DB)

# Create one method per bio activity, plus 1 method with several
ibio1, ibio2, ibio3, imulti = init_methods(BG_DB, METHOD_PREFIX)

setForeground(USER_DB)


def setup_function() :
    """Before each test"""

    print("resetting fg DB")

    resetDb(USER_DB)
    resetParams(USER_DB)
    _clearLCACache()

def test_load_params():
    _p1 = newEnumParam('p1',values={"v1":0.6, "v2":0.3}, default="v1")
    _p2 = newFloatParam('p2', min=1, max=3, default=2, distrib=DistributionType.TRIANGLE)
    _p3 = newBoolParam('p3',default=1)
    _p3_fg = newBoolParam('p3', default=1, dbname=USER_DB) # Param with same name linked to a user DB

    # Params are loaded as global variable with their real names
    loadParams()

<<<<<<< HEAD
    # Get params from in memory DB
    loaded_params = {(param.name, param.dbname) : param for param in _param_registry().all()}

    assert _p1.__dict__ == loaded_params[("p1", None)].__dict__
    assert _p2.__dict__ == loaded_params[("p2", None)].__dict__
    assert _p3.__dict__ == loaded_params[("p3", None)].__dict__
    assert _p3_fg.__dict__ == loaded_params[("p3", USER_DB)].__dict__
=======
    # Compare all parameters
    assert _p1.__dict__ == p1.__dict__
    assert _p2.__dict__ == p2.__dict__
    assert _p3.__dict__ == p3.__dict__
>>>>>>> a51c40d1

def test_switch_activity_support_sevral_times_same_target() :
    """ Test that switch activity can target the same activity several times """

    # Enum param
    p1 = newEnumParam(
        'p1',
        values=["v1", "v2", "v3"],
        default="v1")

    bg_act1 = findTechAct("bg_act1")

    act = newSwitchAct(USER_DB, "switchAct", p1, {
        "v1" : bg_act1,
        "v2" : bg_act1,
        "v3" : bg_act1
    })

    impact = (METHOD_PREFIX, 'all', 'total')

    res = multiLCAAlgebric(act, [impact], p1=["v1", "v2", "v3"])
    vals = res.values

    assert vals[0] == vals[1] and vals[1] == vals[2]

def test_new_switch_act_with_tuples() :

    p1 = newEnumParam(
        'p1',
        values=["v1", "v2", "v3"],
        default="v1")

    bg_act1 = findTechAct("bg_act1")
    bg_act2 = findTechAct("bg_act2")

    newSwitchAct(USER_DB, "switchAct", p1, {
        "v1": (bg_act1, 2.0),
        "v2": (bg_act2, 3.0),
    })

def test_list_params_should_support_missing_groups() :

    p1 = newFloatParam('p1', default=1.0)
    p2 = newFloatParam('p2', default=2.0, group="mygroup")

    list_parameters()

def test_freeze() :

    p1 = newFloatParam('p1', default=1.0)
    p2 = newFloatParam('p2', default=1.0)

    newActivity(USER_DB, "act1", "unit", {
        bio1 : 2 * p1,
        bio2 : 3 * p2,
    })

    # p1 should be set as default value 1
    freezeParams(USER_DB, p2=2)

    # Load back activity
    act1 = findActivity("act1", db_name=USER_DB)

    for exc in act1.exchanges():

        # Don't show production
        if exc['type'] == 'production' :
            continue

        name = exc["name"]
        amount = exc["amount"]

        # Brightway2 does not like ints ...
        assert isinstance(amount, float)

        if name == "bio1" :
            # p1=1 (default) * 2
            assert amount == 2.0
        elif name == 'bio2' :
            # p2=2 * 3
            assert amount == 6.0



def test_enum_values_are_enforced():

    # Enum param
    p1 = newEnumParam(
        'p1',
        values=["v1", "v2", "v3"], default="v1")

    act = newActivity(USER_DB, "Foo", "unit")

    climate = [m for m in bw.methods if 'ILCD 1.0.8 2016' in str(m) and 'no LT' in str(m)][1]

    with pytest.raises(Exception) as exc:
        multiLCAAlgebric(act, climate, p1="bar")

    assert 'Invalid value' in str(exc)

def test_setforeground() :

    setForeground(USER_DB)

    assert _isForeground(USER_DB)

    setBackground(USER_DB)

    assert _isForeground(USER_DB) == False


def test_db_params_low_level() :

    # Define 3 variables with same name, attached to project or db (user or bg)
    p1_bg = newBoolParam("p1", False, dbname=BG_DB)
    p1_fg = newBoolParam("p1", False, dbname=USER_DB)
    p1_project = newBoolParam("p1", False, dbname=USER_DB)

    # No context provided  ? => should fail : we can't know what param we refer to
    with pytest.raises(DuplicateParamsAndNoContextException) as exc:
        p1 = _param_registry()["p1"]

    assert "context" in str(exc.value)

    with DbContext(USER_DB) :
        p1 = _param_registry()["p1"]
        assert p1 == p1_fg

    with DbContext(BG_DB):
        p1 = _param_registry()["p1"]
        assert p1 == p1_bg

def test_db_params_lca() :
    """Test multiLCAAlgebraic with parameters with similar names from similar DBs"""
    USER_DB2 = "fg2"
    resetDb(USER_DB2)

    # Define 3 variables with same name, attached to project or db (user or bg)
    p1_project = newFloatParam("p1", 0, min=0, max=2, )
    p1_user = newFloatParam("p1", 1, min=0, max=2, dbname=USER_DB)
    p1_user2 = newFloatParam("p1", 2, min=0, max=2, dbname=USER_DB2)

    # Create 2 models : one for each user db, using different params with same name
    m1 = newActivity(USER_DB, "m1", "kg",
                     {bio1 : p1_user})
    m2 = newActivity(USER_DB2, "m2", "kg",
                     {bio1: p1_user2})

    # p1 as default value of 1 for user db 1
    res = multiLCAAlgebric(m1, [ibio1])
    assert res.values[0] == 1.0

    # p1 as default value of 2 for user db 2
    res = multiLCAAlgebric(m2, [ibio1])
    assert res.values[0] == 2.0

    # Overriding p1 for m1
    res = multiLCAAlgebric(m1, [ibio1], p1=3)
    assert res.values[0] == 3.0

    # Overriding p1 for m2
    res = multiLCAAlgebric(m2, [ibio1], p1=4)
    assert res.values[0] == 4.0


if __name__ == '__main__':
    pytest.main(sys.argv)



<|MERGE_RESOLUTION|>--- conflicted
+++ resolved
@@ -46,7 +46,6 @@
     # Params are loaded as global variable with their real names
     loadParams()
 
-<<<<<<< HEAD
     # Get params from in memory DB
     loaded_params = {(param.name, param.dbname) : param for param in _param_registry().all()}
 
@@ -54,12 +53,7 @@
     assert _p2.__dict__ == loaded_params[("p2", None)].__dict__
     assert _p3.__dict__ == loaded_params[("p3", None)].__dict__
     assert _p3_fg.__dict__ == loaded_params[("p3", USER_DB)].__dict__
-=======
-    # Compare all parameters
-    assert _p1.__dict__ == p1.__dict__
-    assert _p2.__dict__ == p2.__dict__
-    assert _p3.__dict__ == p3.__dict__
->>>>>>> a51c40d1
+
 
 def test_switch_activity_support_sevral_times_same_target() :
     """ Test that switch activity can target the same activity several times """
